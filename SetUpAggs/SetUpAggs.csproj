--- conflicted
+++ resolved
@@ -83,13 +83,9 @@
   </ItemGroup>
   <ItemGroup>
     <None Include="AggsConfig.json" />
-<<<<<<< HEAD
-    <None Include="AggsConfig2.json" />
-=======
     <None Include="AggsConfig_SetAggs1.json" />
     <None Include="AggsConfig_SetAggs2.json" />
     <None Include="AggsConfig_SetDQ.json" />
->>>>>>> 55d602a0
     <None Include="App.config" />
     <None Include="packages.config" />
     <None Include="README.md" />
